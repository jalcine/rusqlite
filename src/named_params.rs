use std::convert;
use std::result;
use libc::c_int;

<<<<<<< HEAD
use super::ffi;

use {Result, Error, Connection, Statement, MappedRows, AndThenRows, Rows, Row, str_to_cstring};
=======
use {Result, Error, Connection, Statement, Rows, Row, str_to_cstring};
>>>>>>> d1c3724b
use types::ToSql;

impl Connection {
    /// Convenience method to prepare and execute a single SQL statement with named parameter(s).
    ///
    /// On success, returns the number of rows that were changed or inserted or deleted (via
    /// `sqlite3_changes`).
    ///
    /// ## Example
    ///
    /// ```rust,no_run
    /// # use rusqlite::{Connection, Result};
    /// fn insert(conn: &Connection) -> Result<i32> {
    ///     conn.execute_named("INSERT INTO test (name) VALUES (:name)", &[(":name", &"one")])
    /// }
    /// ```
    ///
    /// # Failure
    ///
    /// Will return `Err` if `sql` cannot be converted to a C-compatible string or if the
    /// underlying SQLite call fails.
    pub fn execute_named(&self, sql: &str, params: &[(&str, &ToSql)]) -> Result<c_int> {
        self.prepare(sql).and_then(|mut stmt| stmt.execute_named(params))
    }

    /// Convenience method to execute a query with named parameter(s) that is expected to return
    /// a single row.
    ///
    /// If the query returns more than one row, all rows except the first are ignored.
    ///
    /// # Failure
    ///
    /// Will return `Err` if `sql` cannot be converted to a C-compatible string or if the
    /// underlying SQLite call fails.
    pub fn query_row_named<T, F>(&self, sql: &str, params: &[(&str, &ToSql)], f: F) -> Result<T>
        where F: FnOnce(Row) -> T
    {
        let mut stmt = try!(self.prepare(sql));
        let mut rows = try!(stmt.query_named(params));

        rows.get_expected_row().map(f)
    }
}

impl<'conn> Statement<'conn> {
    /// Return the index of an SQL parameter given its name.
    ///
    /// # Failure
    ///
    /// Will return Err if `name` is invalid. Will return Ok(None) if the name
    /// is valid but not a bound parameter of this statement.
    pub fn parameter_index(&self, name: &str) -> Result<Option<i32>> {
        let c_name = try!(str_to_cstring(name));
        Ok(self.stmt.bind_parameter_index(&c_name))
    }

    /// Execute the prepared statement with named parameter(s). If any parameters
    /// that were in the prepared statement are not included in `params`, they
    /// will continue to use the most-recently bound value from a previous call
    /// to `execute_named`, or `NULL` if they have never been bound.
    ///
    /// On success, returns the number of rows that were changed or inserted or deleted (via
    /// `sqlite3_changes`).
    ///
    /// ## Example
    ///
    /// ```rust,no_run
    /// # use rusqlite::{Connection, Result};
    /// fn insert(conn: &Connection) -> Result<i32> {
    ///     let mut stmt = try!(conn.prepare("INSERT INTO test (name) VALUES (:name)"));
    ///     stmt.execute_named(&[(":name", &"one")])
    /// }
    /// ```
    ///
    /// # Failure
    ///
    /// Will return `Err` if binding parameters fails, the executed statement returns rows (in
    /// which case `query` should be used instead), or the underling SQLite call fails.
    pub fn execute_named(&mut self, params: &[(&str, &ToSql)]) -> Result<c_int> {
        try!(self.bind_parameters_named(params));
        self.execute_()
    }

    /// Execute the prepared statement with named parameter(s), returning a handle for the
    /// resulting rows. If any parameters that were in the prepared statement are not included in
    /// `params`, they will continue to use the most-recently bound value from a previous call to
    /// `query_named`, or `NULL` if they have never been bound.
    ///
    /// ## Example
    ///
    /// ```rust,no_run
    /// # use rusqlite::{Connection, Result, Rows};
    /// fn query(conn: &Connection) -> Result<()> {
    ///     let mut stmt = try!(conn.prepare("SELECT * FROM test where name = :name"));
    ///     let mut rows = try!(stmt.query_named(&[(":name", &"one")]));
    ///     while let Some(row) = rows.next() {
    ///         // ...
    ///     }
    ///     Ok(())
    /// }
    /// ```
    ///
    /// # Failure
    ///
    /// Will return `Err` if binding parameters fails.
    pub fn query_named<'a>(&'a mut self, params: &[(&str, &ToSql)]) -> Result<Rows<'a>> {
        try!(self.bind_parameters_named(params));
        Ok(Rows::new(self))
    }

    /// Execute the prepared statement with named parameter(s), returning an iterator over the
    /// result of calling the mapping function over the query's rows. If any parameters that were
    /// in the prepared statement are not included in `params`, they will continue to use the
    /// most-recently bound value from a previous call to `query_named`, or `NULL` if they have
    /// never been bound.
    ///
    /// ## Example
    ///
    /// ```rust,no_run
    /// # use rusqlite::{Connection, Result};
    /// fn get_names(conn: &Connection) -> Result<Vec<String>> {
    ///     let mut stmt = try!(conn.prepare("SELECT name FROM people WHERE id = :id"));
    ///     let rows = try!(stmt.query_map_named(&[(":id", &"one")], |row| row.get(0)));
    ///
    ///     let mut names = Vec::new();
    ///     for name_result in rows {
    ///         names.push(try!(name_result));
    ///     }
    ///
    ///     Ok(names)
    /// }
    /// ```
    ///
    /// ## Failure
    ///
    /// Will return `Err` if binding parameters fails.
    pub fn query_map_named<'a, T, F>(&'a mut self,
                                     params: &[(&str, &ToSql)],
                                     f: F)
                                     -> Result<MappedRows<'a, F>>
        where F: FnMut(&Row) -> T
    {
        let rows = try!(self.query_named(params));
        Ok(MappedRows {
            rows: rows,
            map: f,
        })
    }

    /// Execute the prepared statement with named parameter(s), returning an iterator over the
    /// result of calling the mapping function over the query's rows. If any parameters that were
    /// in the prepared statement are not included in `params`, they will continue to use the
    /// most-recently bound value from a previous call to `query_named`, or `NULL` if they have
    /// never been bound.
    ///
    /// ## Example
    ///
    /// ```rust,no_run
    /// # use rusqlite::{Connection, Result};
    /// struct Person { name: String };
    ///
    /// fn name_to_person(name: String) -> Result<Person> {
    ///     // ... check for valid name
    ///     Ok(Person{ name: name })
    /// }
    ///
    /// fn get_names(conn: &Connection) -> Result<Vec<Person>> {
    ///     let mut stmt = try!(conn.prepare("SELECT name FROM people WHERE id = :id"));
    ///     let rows = try!(stmt.query_and_then_named(&[(":id", &"one")], |row| {
    ///         name_to_person(row.get(0))
    ///     }));
    ///
    ///     let mut persons = Vec::new();
    ///     for person_result in rows {
    ///         persons.push(try!(person_result));
    ///     }
    ///
    ///     Ok(persons)
    /// }
    /// ```
    ///
    /// ## Failure
    ///
    /// Will return `Err` if binding parameters fails.
    pub fn query_and_then_named<'a, T, E, F>(&'a mut self,
                                             params: &[(&str, &ToSql)],
                                             f: F)
                                             -> Result<AndThenRows<'a, F>>
        where E: convert::From<Error>,
              F: FnMut(&Row) -> result::Result<T, E>
    {
        let rows = try!(self.query_named(params));
        Ok(AndThenRows {
            rows: rows,
            map: f,
        })
    }

    fn bind_parameters_named(&mut self, params: &[(&str, &ToSql)]) -> Result<()> {
        for &(name, value) in params {
            if let Some(i) = try!(self.parameter_index(name)) {
                try!(self.conn.decode_result(unsafe { value.bind_parameter(self.stmt.ptr(), i) }));
            } else {
                return Err(Error::InvalidParameterName(name.into()));
            }
        }
        Ok(())
    }
}

#[cfg(test)]
mod test {
    use Connection;
    use error::Error;

    #[test]
    fn test_execute_named() {
        let db = Connection::open_in_memory().unwrap();
        db.execute_batch("CREATE TABLE foo(x INTEGER)").unwrap();

        assert_eq!(db.execute_named("INSERT INTO foo(x) VALUES (:x)", &[(":x", &1i32)]).unwrap(),
                   1);
        assert_eq!(db.execute_named("INSERT INTO foo(x) VALUES (:x)", &[(":x", &2i32)]).unwrap(),
                   1);

        assert_eq!(3i32,
                   db.query_row_named("SELECT SUM(x) FROM foo WHERE x > :x",
                                        &[(":x", &0i32)],
                                        |r| r.get(0))
                       .unwrap());
    }

    #[test]
    fn test_stmt_execute_named() {
        let db = Connection::open_in_memory().unwrap();
        let sql = "CREATE TABLE test (id INTEGER PRIMARY KEY NOT NULL, name TEXT NOT NULL, flag \
                   INTEGER)";
        db.execute_batch(sql).unwrap();

        let mut stmt = db.prepare("INSERT INTO test (name) VALUES (:name)").unwrap();
        stmt.execute_named(&[(":name", &"one")]).unwrap();

        assert_eq!(1i32,
                   db.query_row_named("SELECT COUNT(*) FROM test WHERE name = :name",
                                        &[(":name", &"one")],
                                        |r| r.get(0))
                       .unwrap());
    }

    #[test]
    fn test_query_named() {
        let db = Connection::open_in_memory().unwrap();
        let sql = r#"
        CREATE TABLE test (id INTEGER PRIMARY KEY NOT NULL, name TEXT NOT NULL, flag INTEGER);
        INSERT INTO test(id, name) VALUES (1, "one");
        "#;
        db.execute_batch(sql).unwrap();

        let mut stmt = db.prepare("SELECT id FROM test where name = :name").unwrap();
        let mut rows = stmt.query_named(&[(":name", &"one")]).unwrap();

        let id: i32 = rows.next().unwrap().unwrap().get(0);
        assert_eq!(1, id);
    }

    #[test]
    fn test_query_map_named() {
        let db = Connection::open_in_memory().unwrap();
        let sql = r#"
        CREATE TABLE test (id INTEGER PRIMARY KEY NOT NULL, name TEXT NOT NULL, flag INTEGER);
        INSERT INTO test(id, name) VALUES (1, "one");
        "#;
        db.execute_batch(sql).unwrap();

        let mut stmt = db.prepare("SELECT id FROM test where name = :name").unwrap();
        let mut rows = stmt.query_map_named(&[(":name", &"one")], |row| {
            let id: i32 = row.get(0);
            2 * id
        }).unwrap();

        let doubled_id: i32 = rows.next().unwrap().unwrap();
        assert_eq!(2, doubled_id);
    }

    #[test]
    fn test_query_and_then_named() {

        let db = Connection::open_in_memory().unwrap();
        let sql = r#"
        CREATE TABLE test (id INTEGER PRIMARY KEY NOT NULL, name TEXT NOT NULL, flag INTEGER);
        INSERT INTO test(id, name) VALUES (1, "one");
        INSERT INTO test(id, name) VALUES (2, "one");
        "#;
        db.execute_batch(sql).unwrap();

        let mut stmt = db.prepare("SELECT id FROM test where name = :name ORDER BY id ASC").unwrap();
        let mut rows = stmt.query_and_then_named(&[(":name", &"one")], |row| {
            let id: i32 = row.get(0);
            if id == 1 {
                Ok(id)
            } else {
                Err(Error::SqliteSingleThreadedMode)
            }
        }).unwrap();

        // first row should be Ok
        let doubled_id: i32 = rows.next().unwrap().unwrap();
        assert_eq!(1, doubled_id);

        // second row should be Err
        match rows.next().unwrap() {
            Ok(_) => panic!("invalid Ok"),
            Err(Error::SqliteSingleThreadedMode) => (),
            Err(_) => panic!("invalid Err"),
        }
    }

    #[test]
    fn test_unbound_parameters_are_null() {
        let db = Connection::open_in_memory().unwrap();
        let sql = "CREATE TABLE test (x TEXT, y TEXT)";
        db.execute_batch(sql).unwrap();

        let mut stmt = db.prepare("INSERT INTO test (x, y) VALUES (:x, :y)").unwrap();
        stmt.execute_named(&[(":x", &"one")]).unwrap();

        let result: Option<String> =
            db.query_row("SELECT y FROM test WHERE x = 'one'", &[], |row| row.get(0))
                .unwrap();
        assert!(result.is_none());
    }

    #[test]
    fn test_unbound_parameters_are_reused() {
        let db = Connection::open_in_memory().unwrap();
        let sql = "CREATE TABLE test (x TEXT, y TEXT)";
        db.execute_batch(sql).unwrap();

        let mut stmt = db.prepare("INSERT INTO test (x, y) VALUES (:x, :y)").unwrap();
        stmt.execute_named(&[(":x", &"one")]).unwrap();
        stmt.execute_named(&[(":y", &"two")]).unwrap();

        let result: String =
            db.query_row("SELECT x FROM test WHERE y = 'two'", &[], |row| row.get(0))
                .unwrap();
        assert_eq!(result, "one");
    }
}<|MERGE_RESOLUTION|>--- conflicted
+++ resolved
@@ -2,13 +2,7 @@
 use std::result;
 use libc::c_int;
 
-<<<<<<< HEAD
-use super::ffi;
-
 use {Result, Error, Connection, Statement, MappedRows, AndThenRows, Rows, Row, str_to_cstring};
-=======
-use {Result, Error, Connection, Statement, Rows, Row, str_to_cstring};
->>>>>>> d1c3724b
 use types::ToSql;
 
 impl Connection {
