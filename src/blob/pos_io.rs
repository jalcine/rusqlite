use super::Blob;

use std::convert::TryFrom;
use std::mem::MaybeUninit;
use std::slice::from_raw_parts_mut;

use crate::error::check;
use crate::ffi;
use crate::{Error, Result};

impl<'conn> Blob<'conn> {
    /// Write `buf` to `self` starting at `write_start`, returning an error if
    /// `write_start + buf.len()` is past the end of the blob.
    ///
    /// If an error is returned, no data is written.
    ///
    /// Note: the blob cannot be resized using this function -- that must be
    /// done using SQL (for example, an `UPDATE` statement).
    ///
    /// Note: This is part of the positional I/O API, and thus takes an absolute
    /// position write to, instead of using the internal position that can be
    /// manipulated by the `std::io` traits.
    ///
    /// Unlike the similarly named [`FileExt::write_at`][fext_write_at] function
    /// (from `std::os::unix`), it's always an error to perform a "short write".
    ///
    /// [fext_write_at]: https://doc.rust-lang.org/std/os/unix/fs/trait.FileExt.html#tymethod.write_at
    #[inline]
    pub fn write_at(&mut self, buf: &[u8], write_start: usize) -> Result<()> {
        let len = self.len();

        if buf.len().saturating_add(write_start) > len {
            return Err(Error::BlobSizeError);
        }
        // We know `len` fits in an `i32`, so either:
        //
        // 1. `buf.len() + write_start` overflows, in which case we'd hit the
        //    return above (courtesy of `saturating_add`).
        //
        // 2. `buf.len() + write_start` doesn't overflow but is larger than len,
        //    in which case ditto.
        //
        // 3. `buf.len() + write_start` doesn't overflow but is less than len.
        //    This means that both `buf.len()` and `write_start` can also be
        //    losslessly converted to i32, since `len` came from an i32.
        // Sanity check the above.
        debug_assert!(i32::try_from(write_start).is_ok() && i32::try_from(buf.len()).is_ok());
<<<<<<< HEAD
        check(unsafe {
=======
        self.conn.decode_result(unsafe {
>>>>>>> 01b52990
            ffi::sqlite3_blob_write(
                self.blob,
                buf.as_ptr() as *const _,
                buf.len() as i32,
                write_start as i32,
            )
        })
    }

    /// An alias for `write_at` provided for compatibility with the conceptually
    /// equivalent [`std::os::unix::FileExt::write_all_at`][write_all_at]
    /// function from libstd:
    ///
    /// [write_all_at]: https://doc.rust-lang.org/std/os/unix/fs/trait.FileExt.html#method.write_all_at
    #[inline]
    pub fn write_all_at(&mut self, buf: &[u8], write_start: usize) -> Result<()> {
        self.write_at(buf, write_start)
    }

    /// Read as much as possible from `offset` to `offset + buf.len()` out of
    /// `self`, writing into `buf`. On success, returns the number of bytes
    /// written.
    ///
    /// If there's insufficient data in `self`, then the returned value will be
    /// less than `buf.len()`.
    ///
    /// See also [`Blob::raw_read_at`], which can take an uninitialized buffer,
    /// or [`Blob::read_at_exact`] which returns an error if the entire `buf` is
    /// not read.
    ///
    /// Note: This is part of the positional I/O API, and thus takes an absolute
    /// position to read from, instead of using the internal position that can
    /// be manipulated by the `std::io` traits. Consequently, it does not change
    /// that value either.
    #[inline]
    pub fn read_at(&self, buf: &mut [u8], read_start: usize) -> Result<usize> {
        // Safety: this is safe because `raw_read_at` never stores uninitialized
        // data into `as_uninit`.
        let as_uninit: &mut [MaybeUninit<u8>] =
            unsafe { from_raw_parts_mut(buf.as_mut_ptr() as *mut _, buf.len()) };
        self.raw_read_at(as_uninit, read_start).map(|s| s.len())
    }

    /// Read as much as possible from `offset` to `offset + buf.len()` out of
    /// `self`, writing into `buf`. On success, returns the portion of `buf`
    /// which was initialized by this call.
    ///
    /// If there's insufficient data in `self`, then the returned value will be
    /// shorter than `buf`.
    ///
    /// See also [`Blob::read_at`], which takes a `&mut [u8]` buffer instead of
    /// a slice of `MaybeUninit<u8>`.
    ///
    /// Note: This is part of the positional I/O API, and thus takes an absolute
    /// position to read from, instead of using the internal position that can
    /// be manipulated by the `std::io` traits. Consequently, it does not change
    /// that value either.
    #[inline]
    pub fn raw_read_at<'a>(
        &self,
        buf: &'a mut [MaybeUninit<u8>],
        read_start: usize,
    ) -> Result<&'a mut [u8]> {
        let len = self.len();

        let read_len = match len.checked_sub(read_start) {
            None | Some(0) => 0,
            Some(v) => v.min(buf.len()),
        };

        if read_len == 0 {
            // We could return `Ok(&mut [])`, but it seems confusing that the
            // pointers don't match, so fabricate a empty slice of u8 with the
            // same base pointer as `buf`.
            let empty = unsafe { from_raw_parts_mut(buf.as_mut_ptr() as *mut u8, 0) };
            return Ok(empty);
        }

        // At this point we believe `read_start as i32` is lossless because:
        //
        // 1. `len as i32` is known to be lossless, since it comes from a SQLite
        //    api returning an i32.
        //
        // 2. If we got here, `len.checked_sub(read_start)` was Some (or else
        //    we'd have hit the `if read_len == 0` early return), so `len` must
        //    be larger than `read_start`, and so it must fit in i32 as well.
        debug_assert!(i32::try_from(read_start).is_ok());

        // We also believe that `read_start + read_len <= len` because:
        //
        // 1. This is equivalent to `read_len <= len - read_start` via algebra.
        // 2. We know that `read_len` is `min(len - read_start, buf.len())`
        // 3. Expanding, this is `min(len - read_start, buf.len()) <= len - read_start`,
        //    or `min(A, B) <= A` which is clearly true.
        //
        // Note that this stuff is in debug_assert so no need to use checked_add
        // and such -- we'll always panic on overflow in debug builds.
        debug_assert!(read_start + read_len <= len);

        // These follow naturally.
        debug_assert!(buf.len() >= read_len);
        debug_assert!(i32::try_from(buf.len()).is_ok());
        debug_assert!(i32::try_from(read_len).is_ok());

        unsafe {
<<<<<<< HEAD
            check(ffi::sqlite3_blob_read(
=======
            self.conn.decode_result(ffi::sqlite3_blob_read(
>>>>>>> 01b52990
                self.blob,
                buf.as_mut_ptr() as *mut _,
                read_len as i32,
                read_start as i32,
            ))?;

            Ok(from_raw_parts_mut(buf.as_mut_ptr() as *mut u8, read_len))
        }
    }

    /// Equivalent to [`Blob::read_at`], but returns a `BlobSizeError` if `buf`
    /// is not fully initialized.
    #[inline]
    pub fn read_at_exact(&self, buf: &mut [u8], read_start: usize) -> Result<()> {
        let n = self.read_at(buf, read_start)?;
        if n != buf.len() {
            Err(Error::BlobSizeError)
        } else {
            Ok(())
        }
    }

    /// Equivalent to [`Blob::raw_read_at`], but returns a `BlobSizeError` if
    /// `buf` is not fully initialized.
    #[inline]
    pub fn raw_read_at_exact<'a>(
        &self,
        buf: &'a mut [MaybeUninit<u8>],
        read_start: usize,
    ) -> Result<&'a mut [u8]> {
        let buflen = buf.len();
        let initted = self.raw_read_at(buf, read_start)?;
        if initted.len() != buflen {
            Err(Error::BlobSizeError)
        } else {
            Ok(initted)
        }
    }
}

#[cfg(test)]
mod test {
    use crate::{Connection, DatabaseName, Result};
    // to ensure we don't modify seek pos
    use std::io::Seek as _;

    #[test]
    fn test_pos_io() -> Result<()> {
        let db = Connection::open_in_memory()?;
        db.execute_batch("CREATE TABLE test_table(content BLOB);")?;
        db.execute("INSERT INTO test_table(content) VALUES (ZEROBLOB(10))", [])?;

        let rowid = db.last_insert_rowid();
        let mut blob = db.blob_open(DatabaseName::Main, "test_table", "content", rowid, false)?;
        // modify the seek pos to ensure we aren't using it or modifying it.
        blob.seek(std::io::SeekFrom::Start(1)).unwrap();

        let one2ten: [u8; 10] = [1u8, 2, 3, 4, 5, 6, 7, 8, 9, 10];
        blob.write_at(&one2ten, 0).unwrap();

        let mut s = [0u8; 10];
        blob.read_at_exact(&mut s, 0).unwrap();
        assert_eq!(&s, &one2ten, "write should go through");
        assert!(blob.read_at_exact(&mut s, 1).is_err());

        blob.read_at_exact(&mut s, 0).unwrap();
        assert_eq!(&s, &one2ten, "should be unchanged");

        let mut fives = [0u8; 5];
        blob.read_at_exact(&mut fives, 0).unwrap();
        assert_eq!(&fives, &[1u8, 2, 3, 4, 5]);

        blob.read_at_exact(&mut fives, 5).unwrap();
        assert_eq!(&fives, &[6u8, 7, 8, 9, 10]);
        assert!(blob.read_at_exact(&mut fives, 7).is_err());
        assert!(blob.read_at_exact(&mut fives, 12).is_err());
        assert!(blob.read_at_exact(&mut fives, 10).is_err());
        assert!(blob.read_at_exact(&mut fives, i32::MAX as usize).is_err());
        assert!(blob
            .read_at_exact(&mut fives, i32::MAX as usize + 1)
            .is_err());

        // zero length writes are fine if in bounds
        blob.read_at_exact(&mut [], 10).unwrap();
        blob.read_at_exact(&mut [], 0).unwrap();
        blob.read_at_exact(&mut [], 5).unwrap();

        blob.write_all_at(&[16, 17, 18, 19, 20], 5).unwrap();
        blob.read_at_exact(&mut s, 0).unwrap();
        assert_eq!(&s, &[1u8, 2, 3, 4, 5, 16, 17, 18, 19, 20]);

        assert!(blob.write_at(&[100, 99, 98, 97, 96], 6).is_err());
        assert!(blob
            .write_at(&[100, 99, 98, 97, 96], i32::MAX as usize)
            .is_err());
        assert!(blob
            .write_at(&[100, 99, 98, 97, 96], i32::MAX as usize + 1)
            .is_err());

        blob.read_at_exact(&mut s, 0).unwrap();
        assert_eq!(&s, &[1u8, 2, 3, 4, 5, 16, 17, 18, 19, 20]);

        let mut s2: [std::mem::MaybeUninit<u8>; 10] = [std::mem::MaybeUninit::uninit(); 10];
        {
            let read = blob.raw_read_at_exact(&mut s2, 0).unwrap();
            assert_eq!(read, &s);
            assert!(std::ptr::eq(read.as_ptr(), s2.as_ptr().cast()));
        }

        let mut empty = [];
        assert!(std::ptr::eq(
            blob.raw_read_at_exact(&mut empty, 0).unwrap().as_ptr(),
            empty.as_ptr().cast(),
        ));
        assert!(blob.raw_read_at_exact(&mut s2, 5).is_err());

        let end_pos = blob.seek(std::io::SeekFrom::Current(0)).unwrap();
        assert_eq!(end_pos, 1);
        Ok(())
    }
}<|MERGE_RESOLUTION|>--- conflicted
+++ resolved
@@ -4,7 +4,6 @@
 use std::mem::MaybeUninit;
 use std::slice::from_raw_parts_mut;
 
-use crate::error::check;
 use crate::ffi;
 use crate::{Error, Result};
 
@@ -45,11 +44,7 @@
         //    losslessly converted to i32, since `len` came from an i32.
         // Sanity check the above.
         debug_assert!(i32::try_from(write_start).is_ok() && i32::try_from(buf.len()).is_ok());
-<<<<<<< HEAD
-        check(unsafe {
-=======
         self.conn.decode_result(unsafe {
->>>>>>> 01b52990
             ffi::sqlite3_blob_write(
                 self.blob,
                 buf.as_ptr() as *const _,
@@ -155,11 +150,7 @@
         debug_assert!(i32::try_from(read_len).is_ok());
 
         unsafe {
-<<<<<<< HEAD
-            check(ffi::sqlite3_blob_read(
-=======
             self.conn.decode_result(ffi::sqlite3_blob_read(
->>>>>>> 01b52990
                 self.blob,
                 buf.as_mut_ptr() as *mut _,
                 read_len as i32,
