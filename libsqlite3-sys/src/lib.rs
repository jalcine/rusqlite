#![allow(non_snake_case)]

extern crate libc;

pub use self::bindgen::*;

use std::mem;
use libc::c_int;

mod bindgen;

pub const SQLITE_OK        : c_int =   0;
pub const SQLITE_ERROR     : c_int =   1;
pub const SQLITE_INTERNAL  : c_int =   2;
pub const SQLITE_PERM      : c_int =   3;
pub const SQLITE_ABORT     : c_int =   4;
pub const SQLITE_BUSY      : c_int =   5;
pub const SQLITE_LOCKED    : c_int =   6;
pub const SQLITE_NOMEM     : c_int =   7;
pub const SQLITE_READONLY  : c_int =   8;
pub const SQLITE_INTERRUPT : c_int =   9;
pub const SQLITE_IOERR     : c_int =  10;
pub const SQLITE_CORRUPT   : c_int =  11;
pub const SQLITE_NOTFOUND  : c_int =  12;
pub const SQLITE_FULL      : c_int =  13;
pub const SQLITE_CANTOPEN  : c_int =  14;
pub const SQLITE_PROTOCOL  : c_int =  15;
pub const SQLITE_EMPTY     : c_int =  16;
pub const SQLITE_SCHEMA    : c_int =  17;
pub const SQLITE_TOOBIG    : c_int =  18;
pub const SQLITE_CONSTRAINT: c_int =  19;
pub const SQLITE_MISMATCH  : c_int =  20;
pub const SQLITE_MISUSE    : c_int =  21;
pub const SQLITE_NOLFS     : c_int =  22;
pub const SQLITE_AUTH      : c_int =  23;
pub const SQLITE_FORMAT    : c_int =  24;
pub const SQLITE_RANGE     : c_int =  25;
pub const SQLITE_NOTADB    : c_int =  26;
pub const SQLITE_NOTICE    : c_int =  27;
pub const SQLITE_WARNING   : c_int =  28;
pub const SQLITE_ROW       : c_int = 100;
pub const SQLITE_DONE      : c_int = 101;

// SQLite datatype constants.
pub const SQLITE_INTEGER : c_int = 1;
pub const SQLITE_FLOAT   : c_int = 2;
pub const SQLITE_TEXT    : c_int = 3;
pub const SQLITE_BLOB    : c_int = 4;
pub const SQLITE_NULL    : c_int = 5;

pub fn SQLITE_STATIC() -> sqlite3_destructor_type {
    Some(unsafe { mem::transmute(0isize) })
}

pub fn SQLITE_TRANSIENT() -> sqlite3_destructor_type {
    Some(unsafe { mem::transmute(-1isize) })
}

pub fn code_to_str(code: c_int) -> &'static str {
    match code {
        SQLITE_OK        => "Successful result",
        SQLITE_ERROR     => "SQL error or missing database",
        SQLITE_INTERNAL  => "Internal logic error in SQLite",
        SQLITE_PERM      => "Access permission denied",
        SQLITE_ABORT     => "Callback routine requested an abort",
        SQLITE_BUSY      => "The database file is locked",
        SQLITE_LOCKED    => "A table in the database is locked",
        SQLITE_NOMEM     => "A malloc() failed",
        SQLITE_READONLY  => "Attempt to write a readonly database",
        SQLITE_INTERRUPT => "Operation terminated by sqlite3_interrupt()",
        SQLITE_IOERR     => "Some kind of disk I/O error occurred",
        SQLITE_CORRUPT   => "The database disk image is malformed",
        SQLITE_NOTFOUND  => "Unknown opcode in sqlite3_file_control()",
        SQLITE_FULL      => "Insertion failed because database is full",
        SQLITE_CANTOPEN  => "Unable to open the database file",
        SQLITE_PROTOCOL  => "Database lock protocol error",
        SQLITE_EMPTY     => "Database is empty",
        SQLITE_SCHEMA    => "The database schema changed",
        SQLITE_TOOBIG    => "String or BLOB exceeds size limit",
        SQLITE_CONSTRAINT=> "Abort due to constraint violation",
        SQLITE_MISMATCH  => "Data type mismatch",
        SQLITE_MISUSE    => "Library used incorrectly",
        SQLITE_NOLFS     => "Uses OS features not supported on host",
        SQLITE_AUTH      => "Authorization denied",
        SQLITE_FORMAT    => "Auxiliary database format error",
        SQLITE_RANGE     => "2nd parameter to sqlite3_bind out of range",
        SQLITE_NOTADB    => "File opened that is not a database file",
        SQLITE_NOTICE    => "Notifications from sqlite3_log()",
        SQLITE_WARNING   => "Warnings from sqlite3_log()",
        SQLITE_ROW       => "sqlite3_step() has another row ready",
        SQLITE_DONE      => "sqlite3_step() has finished executing",
        _                => "Unknown error code",
    }
}

<<<<<<< HEAD
pub const SQLITE_UTF8  : c_int = 1;
pub const SQLITE_DETERMINISTIC  : c_int = 0x800;
=======
pub const SQLITE_CONFIG_LOG  : c_int = 16;
>>>>>>> ac08a18c
<|MERGE_RESOLUTION|>--- conflicted
+++ resolved
@@ -93,9 +93,6 @@
     }
 }
 
-<<<<<<< HEAD
+pub const SQLITE_CONFIG_LOG  : c_int = 16;
 pub const SQLITE_UTF8  : c_int = 1;
-pub const SQLITE_DETERMINISTIC  : c_int = 0x800;
-=======
-pub const SQLITE_CONFIG_LOG  : c_int = 16;
->>>>>>> ac08a18c
+pub const SQLITE_DETERMINISTIC  : c_int = 0x800;